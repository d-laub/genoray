from __future__ import annotations

import json
import shutil
from pathlib import Path
from tempfile import TemporaryDirectory
from typing import Any, Generator, Literal, TypeVar, cast, overload

import numba as nb
import numpy as np
import polars as pl
import pyranges as pr
from hirola import HashTable
from loguru import logger
from natsort import natsorted
from numpy.typing import ArrayLike, NDArray
from polars._typing import IntoExpr
from seqpro.rag import OFFSET_TYPE, Ragged, lengths_to_offsets
from tqdm.auto import tqdm

from ._pgen import PGEN
from ._utils import ContigNormalizer
from ._vcf import VCF

POS_TYPE = np.int64
V_IDX_TYPE = np.int32
DOSAGE_TYPE = np.float32
INT64_MAX = np.iinfo(POS_TYPE).max
DTYPE = TypeVar("DTYPE", bound=np.generic)


SparseGenotypes = Ragged[V_IDX_TYPE]
SparseDosages = Ragged[DOSAGE_TYPE]


@overload
def dense2sparse(
    genos: NDArray[np.int8],
    var_idxs: NDArray[V_IDX_TYPE],
    dosages: None = ...,
) -> SparseGenotypes: ...
@overload
def dense2sparse(
    genos: NDArray[np.int8],
    var_idxs: NDArray[V_IDX_TYPE],
    dosages: NDArray[DOSAGE_TYPE] = ...,
) -> tuple[SparseGenotypes, SparseDosages]: ...
def dense2sparse(
    genos: NDArray[np.int8],
    var_idxs: NDArray[V_IDX_TYPE],
    dosages: NDArray[DOSAGE_TYPE] | None = None,
) -> SparseGenotypes | tuple[SparseGenotypes, SparseDosages]:
    """Convert dense genotypes (and dosages) to sparse genotypes."""
    # (s p v)
    if genos.ndim < 3:
        raise ValueError(
            "Sparse genotypes must have at least 3 dimensions, with the final three dimensions corresponding"
            " to (samples, ploidy, variants)"
        )
    if dosages is not None:
        if dosages.ndim < 2:
            raise ValueError(
                "Sparse dosages must have at least 2 dimensions, with the final two dimensions corresponding"
                " to (samples, variants)"
            )
        if dosages.shape[-1] != genos.shape[-1]:
            raise ValueError(
                "Sparse dosages must have the same number of variants as the genotypes"
            )
        if dosages.shape[-2] != genos.shape[-3]:
            raise ValueError(
                "Sparse dosages must have the same number of samples as the genotypes"
            )

    keep = genos == 1
    data = var_idxs[keep.nonzero()[-1]]
    lengths = keep.sum(-1)
    shape = (*lengths.shape, None)
    offsets = lengths_to_offsets(lengths)
    rag = SparseGenotypes.from_offsets(data, shape, offsets)

    if dosages is not None:
        # (s v) -> (s p v)
        dosage_data = np.broadcast_to(dosages[:, None], genos.shape)[keep]
        dosages = SparseDosages.from_offsets(dosage_data, shape, offsets)
        return rag, dosages
    return rag


class SparseVar:
    """Open a Sparse Variant (SVAR) directory.

    Parameters
    ----------
    path
        Path to the SVAR directory.
    attrs
        Expression of attributes to load in addition to the ALT and ILEN columns.
    """

    path: Path
    available_samples: list[str]
    ploidy: int
    contigs: list[str]
    genos: SparseGenotypes
    dosages: SparseDosages | None
    granges: pr.PyRanges
    attrs: pl.DataFrame
    _c_norm: ContigNormalizer
    _s2i: HashTable
    _c_max_idxs: dict[str, int]
    _is_biallelic: bool

    @property
    def n_samples(self) -> int:
        """Number of samples in the dataset."""
        return len(self.available_samples)

    @property
    def n_variants(self) -> int:
        """Number of variants in the dataset."""
        return len(self.granges)

    @property
    def has_dosages(self) -> bool:
        return (self.path / "dosages.npy").exists()

    def __init__(self, path: str | Path, attrs: IntoExpr | None = None):
        path = Path(path)
        self.path = path

        with open(path / "metadata.json") as f:
            metadata = json.load(f)
        contigs = metadata["contigs"]
        self.contigs = contigs
        self.available_samples = metadata["samples"]
        self.ploidy = metadata["ploidy"]
        samples = np.array(self.available_samples)
        self._s2i = HashTable(
            len(samples) * 2,  # type: ignore
            dtype=samples.dtype,
        )
        self._s2i.add(samples)

        self._c_norm = ContigNormalizer(contigs)
        self.genos = _open_genos(path, (self.n_samples, self.ploidy, None), "r")
        if (path / "dosages.npy").exists():
            dosage_data = np.memmap(path / "dosages.npy", dtype=DOSAGE_TYPE, mode="r")
            self.dosages = SparseDosages.from_offsets(
                dosage_data, self.genos.shape, self.genos.offsets
            )
        else:
            self.dosages = None
        logger.info("Loading genoray index")
        self.granges, self.attrs = self._load_index(attrs)
        self._is_biallelic = (self.attrs["ALT"].list.len() == 1).all()
        vars_per_contig = np.array(
            [len(self.granges[c]) for c in self.contigs]
        ).cumsum()
        self._c_max_idxs = {c: v - 1 for c, v in zip(self.contigs, vars_per_contig)}

    def var_ranges(
        self,
        contig: str,
        starts: ArrayLike = 0,
        ends: ArrayLike = INT64_MAX,
    ) -> NDArray[V_IDX_TYPE]:
        """Get variant index ranges for each query range. i.e.
        For each query range, return the minimum and maximum variant that overlaps.
        Note that this means some variants within those ranges may not actually overlap with
        the query range if there is a deletion that spans the start of the query.

        Parameters
        ----------
        contig
            Contig name.
        starts
            0-based start positions of the ranges.
        ends
            0-based, exclusive end positions of the ranges.

        Returns
        -------
            Shape: :code:`(ranges, 2)`. The first column is the start index of the variant
            and the second column is the end index of the variant.
        """
        starts = np.atleast_1d(np.asarray(starts, POS_TYPE))
        n_ranges = len(starts)

        c = self._c_norm.norm(contig)
        if c is None:
            return np.full((n_ranges, 2), np.iinfo(V_IDX_TYPE).max, V_IDX_TYPE)

        ends = np.atleast_1d(np.asarray(ends, POS_TYPE))
        queries = pr.PyRanges(
            pl.DataFrame(
                {
                    "Chromosome": np.full(n_ranges, c),
                    "Start": starts,
                    "End": ends,
                }
            )
            .with_row_index("query")
            .to_pandas(use_pyarrow_extension_array=True)
        )
        join = queries.join(self.granges)

        if len(join) == 0:
            return np.full((n_ranges, 2), np.iinfo(V_IDX_TYPE).max, V_IDX_TYPE)

        join = pl.from_pandas(join.df).select("query", "index")

        missing_queries = np.setdiff1d(
            np.arange(n_ranges, dtype=np.uint32),
            join["query"].unique(),
            assume_unique=True,
        ).astype(np.uint32)
        if (missing_queries).size > 0:
            missing_join = pl.DataFrame(
                {"query": missing_queries},
            ).with_columns(index=pl.lit(None).cast(pl.UInt32))
            join = join.vstack(missing_join)

        var_ranges = (
            join.group_by("query")
            .agg(start=pl.col("index").min(), end=pl.col("index").max() + 1)
            .with_columns(pl.col("start", "end").fill_null(np.iinfo(V_IDX_TYPE).max))
            .sort("query")
            .drop("query")
            .to_numpy()
            .astype(V_IDX_TYPE)
        )

        return var_ranges

    def _find_starts_ends(
        self,
        contig: str,
        starts: ArrayLike = 0,
        ends: ArrayLike = INT64_MAX,
        samples: ArrayLike | None = None,
    ) -> NDArray[OFFSET_TYPE]:
        """Find the start and end offsets of the sparse genotypes for each range.

        Parameters
        ----------
        contig
            Contig name.
        starts
            0-based start positions of the ranges.
        ends
            0-based, exclusive end positions of the ranges.
        samples
            List of sample names to read. If None, read all samples.

        Returns
        -------
            Shape: (ranges, samples, ploidy, 2). The first column is the start index of the variant
            and the second column is the end index of the variant.
        """
        if samples is None:
            samples = np.atleast_1d(np.array(self.available_samples))
        else:
            samples = np.atleast_1d(np.array(samples))
            if missing := set(samples) - set(self.available_samples):  # type: ignore
                raise ValueError(f"Samples {missing} not found in the dataset.")

        s_idxs = cast(NDArray[np.int64], self._s2i[samples])

        starts = np.atleast_1d(np.asarray(starts, POS_TYPE))
        n_ranges = len(starts)

        c = self._c_norm.norm(contig)
        if c is None:
            return np.full((n_ranges, len(samples), self.ploidy, 2), -1, OFFSET_TYPE)

        ends = np.atleast_1d(np.asarray(ends, POS_TYPE))
        # (r 2)
        var_ranges = self.var_ranges(contig, starts, ends)
        # (2 r s p)
        starts_ends = _find_starts_ends(
            self.genos.data, self.genos.offsets, var_ranges, s_idxs, self.ploidy
        )
        return starts_ends

    def _find_starts_ends_with_length(
        self,
        contig: str,
        starts: ArrayLike = 0,
        ends: ArrayLike = INT64_MAX,
        samples: ArrayLike | None = None,
        out: NDArray[OFFSET_TYPE] | None = None,
    ) -> NDArray[OFFSET_TYPE]:
        """Find the start and end offsets of the sparse genotypes for each range.

        Parameters
        ----------
        contig
            Contig name.
        starts
            0-based start positions of the ranges.
        ends
            0-based, exclusive end positions of the ranges.
        samples
            List of sample names to read. If None, read all samples.
        out
            Output array to write to. If None, a new array will be created.

        Returns
        -------
            Shape: (ranges, samples, ploidy, 2). The first column is the start index of the variant
            and the second column is the end index of the variant.
        """
        if not self._is_biallelic:
            raise ValueError(
                "Cannot use with_length operations with multiallelic variants."
            )

        if samples is None:
            samples = np.atleast_1d(np.array(self.available_samples))
        else:
            samples = np.atleast_1d(np.array(samples))
            if missing := set(samples) - set(self.available_samples):  # type: ignore
                raise ValueError(f"Samples {missing} not found in the dataset.")

        s_idxs = cast(NDArray[np.int64], self._s2i[samples])

        starts = np.atleast_1d(np.asarray(starts, POS_TYPE))
        n_ranges = len(starts)

        c = self._c_norm.norm(contig)
        if c is None:
            return np.full((n_ranges, len(samples), self.ploidy, 2), -1, OFFSET_TYPE)

        ends = np.atleast_1d(np.asarray(ends, POS_TYPE))
        # (r 2)
        var_ranges = self.var_ranges(contig, starts, ends)

        # (2 r s p)
        out = _find_starts_ends_with_length(
            self.genos.data,
            self.genos.offsets,
            starts,
            ends,
            var_ranges,
            self.granges.Start.to_numpy(),
            self.attrs["ILEN"].list.first().to_numpy(),
            s_idxs,
            self.ploidy,
            self._c_max_idxs[c],
            out,
        )
        return out

    def read_ranges(
        self,
        contig: str,
        starts: ArrayLike = 0,
        ends: ArrayLike = INT64_MAX,
        samples: ArrayLike | None = None,
    ) -> SparseGenotypes:
        """Read the genotypes for the given ranges.

        Parameters
        ----------
        contig
            Contig name.
        starts
            0-based start positions of the ranges.
        ends
            0-based, exclusive end positions of the ranges.
        samples
            List of sample names to read. If None, read all samples.

        Returns
        -------
            SparseGenotypes with shape :code:`(ranges, samples, ploidy, ~variants)`. Note that the genotypes will be backed by
            a memory mapped read-only array of the full file so the only data in memory will be the offsets.
        """
        if samples is None:
            samples = np.atleast_1d(np.array(self.available_samples))
        else:
            samples = np.atleast_1d(np.array(samples))
            if missing := set(samples) - set(self.available_samples):  # type: ignore
                raise ValueError(f"Samples {missing} not found in the dataset.")

        n_samples = len(samples)
        starts = np.atleast_1d(np.asarray(starts, POS_TYPE))
        n_ranges = len(starts)

        # (2 r s p)
        starts_ends = self._find_starts_ends(contig, starts, ends, samples)
        return SparseGenotypes.from_offsets(
            self.genos.data,
<<<<<<< HEAD
            (n_ranges, n_samples, self.ploidy, None),
=======
            (n_ranges, n_samples, self.ploidy),
>>>>>>> 7b7dd030
            starts_ends.reshape(2, -1),
        )

    def read_ranges_with_length(
        self,
        contig: str,
        starts: ArrayLike = 0,
        ends: ArrayLike = INT64_MAX,
        samples: ArrayLike | None = None,
    ) -> SparseGenotypes:
        """Read the genotypes for the given ranges such that each entry of variants is guaranteed to have
        the minimum amount of variants to reach the query length. This can mean either fewer or more variants
        than would be returned than by :code:`read_ranges`, depending on the presence of indels.

        Parameters
        ----------
        contig
            Contig name.
        starts
            0-based start positions of the ranges.
        ends
            0-based, exclusive end positions of the ranges.
        samples
            List of sample names to read. If None, read all samples.

        Returns
        -------
            SparseGenotypes with shape :code:`(ranges, samples, ploidy, ~variants)`. Note that the genotypes will be backed by
            a memory mapped read-only array of the full file so the only data in memory will be the offsets.
        """
        if samples is None:
            samples = np.atleast_1d(np.array(self.available_samples))
        else:
            if missing := set(samples) - set(self.available_samples):  # type: ignore
                raise ValueError(f"Samples {missing} not found in the dataset.")
            samples = np.atleast_1d(np.array(samples))

        n_samples = len(samples)
        starts = np.atleast_1d(np.asarray(starts, POS_TYPE))
        n_ranges = len(starts)

        # (2 r s p)
        starts_ends = self._find_starts_ends_with_length(contig, starts, ends, samples)
        return SparseGenotypes.from_offsets(
            self.genos.data,
<<<<<<< HEAD
            (n_ranges, n_samples, self.ploidy, None),
=======
            (n_ranges, n_samples, self.ploidy),
>>>>>>> 7b7dd030
            starts_ends.reshape(2, -1),
        )

    @classmethod
    def from_vcf(
        cls,
        out: str | Path,
        vcf: VCF,
        max_mem: int | str,
        overwrite: bool = False,
        with_dosages: bool = False,
    ):
        """Create a Sparse Variant (.svar) from a VCF/BCF.

        Parameters
        ----------
        out
            Path to the output directory.
        vcf
            VCF file to write from.
        max_mem
            Maximum memory to use while writing.
        overwrite
            Whether to overwrite the output directory if it exists.
        with_dosages
            Whether to write dosages.
        """
        out = Path(out)

        if out.exists() and not overwrite:
            raise FileExistsError(
                f"Output path {out} already exists. Use overwrite=True to overwrite."
            )
        out.mkdir(parents=True, exist_ok=True)

        if not vcf._index_path().exists():
            logger.info("Genoray VCF index not found, creating index.")
            vcf._write_gvi_index()

        contigs = vcf.contigs
        with open(out / "metadata.json", "w") as f:
            json.dump(
                {
                    "contigs": contigs,
                    "samples": vcf.available_samples,
                    "ploidy": vcf.ploidy,
                },
                f,
            )

        shutil.copy(vcf._index_path(), cls._index_path(out))

        with TemporaryDirectory() as tdir:
            tdir = Path(tdir)

            shape = (vcf.n_samples, vcf.ploidy)
            c_pbar = tqdm(total=len(contigs), unit=" contig")
            offset = 0
            chunk_idx = 0
            for c in contigs:
                c_pbar.set_description(f"Processing contig {c}")
                v_pbar = tqdm(unit=" variant", position=1)
                v_pbar.set_description("Reading variants")
                with vcf.using_pbar(v_pbar) as vcf:
                    # genos: (s p v)
                    if with_dosages:
                        for genos, dosages in vcf.chunk(
                            c, max_mem=max_mem, mode=VCF.Genos8Dosages
                        ):
                            n_vars = genos.shape[-1]
                            if n_vars == 0:
                                continue
                            var_idxs = np.arange(
                                offset, offset + n_vars, dtype=np.int32
                            )
                            sp_genos, sp_dosages = dense2sparse(
                                genos, var_idxs, dosages
                            )
                            _write_genos(tdir / str(chunk_idx), sp_genos)
                            _write_dosages(tdir / str(chunk_idx), sp_dosages.data)
                            offset += n_vars
                            chunk_idx += 1
                    else:
                        for genos in vcf.chunk(c, max_mem=max_mem, mode=VCF.Genos8):
                            n_vars = genos.shape[-1]
                            if n_vars == 0:
                                continue
                            var_idxs = np.arange(
                                offset, offset + n_vars, dtype=np.int32
                            )
                            sp_genos = dense2sparse(genos, var_idxs)
                            _write_genos(tdir / str(chunk_idx), sp_genos)
                            offset += n_vars
                            chunk_idx += 1
                    v_pbar.close()
                c_pbar.update()
            c_pbar.close()

            logger.info("Concatenating intermediate chunks")
            _concat_data(out, tdir, shape, with_dosages=with_dosages)

    @classmethod
    def from_pgen(
        cls,
        out: str | Path,
        pgen: PGEN,
        max_mem: int | str,
        overwrite: bool = False,
        with_dosages: bool = False,
    ):
        """Create a Sparse Variant (.svar) from a PGEN.

        Parameters
        ----------
        out
            Path to the output directory.
        pgen
            PGEN file to write from.
        max_mem
            Maximum memory to use while writing.
        overwrite
            Whether to overwrite the output directory if it exists.
        with_dosages
            Whether to write dosages.
        """
        out = Path(out)

        if out.exists() and not overwrite:
            raise FileExistsError(
                f"Output path {out} already exists. Use overwrite=True to overwrite."
            )
        out.mkdir(parents=True, exist_ok=True)

        contigs = pgen.contigs
        with open(out / "metadata.json", "w") as f:
            json.dump(
                {
                    "contigs": contigs,
                    "samples": pgen.available_samples,
                    "ploidy": pgen.ploidy,
                },
                f,
            )

        shutil.copy(pgen._index_path(), cls._index_path(out))

        with TemporaryDirectory() as tdir:
            tdir = Path(tdir)

            shape = (pgen.n_samples, pgen.ploidy)
            n_variants = len(pgen._index)
            pbar = tqdm(total=n_variants, unit=" variant")
            offset = 0
            chunk_idx = 0
            for c in contigs:
                pbar.set_description(f"Contig {c}, readings variants")
                if with_dosages:
                    if pgen._sei is None:
                        raise ValueError("PGEN must be bi-allelic with filters applied")
                    offset, chunk_idx = _process_contig_dosages(
                        pgen.chunk_ranges(c, max_mem=max_mem, mode=PGEN.GenosDosages),
                        tdir,
                        offset,
                        chunk_idx,
                        pbar,
                    )
                else:
                    offset, chunk_idx = _process_contig(
                        pgen.chunk_ranges(c, max_mem=max_mem, mode=PGEN.Genos),
                        tdir,
                        offset,
                        chunk_idx,
                        pbar,
                    )
            pbar.close()

            logger.info("Concatenating intermediate chunks")
            _concat_data(out, tdir, shape, with_dosages=with_dosages)

    @classmethod
    def _index_path(cls, root: Path):
        """Path to the index file."""
        return root / "index.arrow"

    def _load_index(
        self, attrs: IntoExpr | None = None
    ) -> tuple[pr.PyRanges, pl.DataFrame]:
        """Load the index file and return the granges and attributes."""

        min_attrs: list[Any] = ["ALT", "ILEN"]
        if attrs is not None:
            if isinstance(attrs, list):
                min_attrs.extend(attrs)
            else:
                min_attrs.append(attrs)
        attrs = min_attrs

        index = (
            pl.scan_ipc(
                self._index_path(self.path), row_index_name="index", memory_map=False
            )
            .select("CHROM", "POS", "REF", "index", *attrs)
            .collect()
        )

        granges = pr.PyRanges(
            index.select(
                "index",
                Chromosome="CHROM",
                Start=pl.col("POS") - 1,
                End=pl.col("POS") + pl.col("REF").str.len_bytes() - 1,
            ).to_pandas()
        )
        attr_df = index.select(*attrs)
        return granges, attr_df


def _process_contig(
    chunker: Generator[Generator[NDArray[np.int8 | np.int32]] | None],
    tdir: Path,
    offset: int,
    chunk_idx: int,
    pbar: tqdm | None = None,
) -> tuple[int, int]:
    for range_ in chunker:
        if range_ is None:
            continue
        # genos: (s p v)
        for genos in range_:
            n_vars = genos.shape[-1]
            if n_vars == 0:
                continue
            var_idxs = np.arange(offset, offset + n_vars, dtype=np.int32)
            sp_genos = dense2sparse(genos.astype(np.int8), var_idxs)
            _write_genos(tdir / str(chunk_idx), sp_genos)
            offset += n_vars
            chunk_idx += 1
            if pbar is not None:
                pbar.update(n_vars)
    return offset, chunk_idx


def _process_contig_dosages(
    chunker: Generator[
        Generator[tuple[NDArray[np.int8 | np.int32], NDArray[DOSAGE_TYPE]]] | None
    ],
    tdir: Path,
    offset: int,
    chunk_idx: int,
    pbar: tqdm | None = None,
) -> tuple[int, int]:
    for range_ in chunker:
        if range_ is None:
            continue
        # genos, dosages: (s p v)
        for genos, dosages in range_:
            n_vars = genos.shape[-1]
            if n_vars == 0:
                continue
            var_idxs = np.arange(offset, offset + n_vars, dtype=np.int32)

            sp_genos, sp_dosages = dense2sparse(
                genos.astype(np.int8), var_idxs, dosages
            )
            _write_genos(tdir / str(chunk_idx), sp_genos)
            _write_dosages(tdir / str(chunk_idx), sp_dosages.data)
            offset += n_vars
            chunk_idx += 1
            if pbar is not None:
                pbar.update(n_vars)
    return offset, chunk_idx


def _open_genos(path: Path, shape: tuple[int | None, ...], mode: Literal["r", "r+"]):
    # Load the memory-mapped files
    var_idxs = np.memmap(path / "variant_idxs.npy", dtype=V_IDX_TYPE, mode=mode)
    offsets = np.memmap(path / "offsets.npy", dtype=np.int64, mode=mode)

    sp_genos = SparseGenotypes.from_offsets(var_idxs, shape, offsets)
    return sp_genos


def _open_dosages(path: Path, shape: tuple[int | None, ...], mode: Literal["r", "r+"]):
    # Load the memory-mapped files
    dosages = np.memmap(path / "dosages.npy", dtype=DOSAGE_TYPE, mode=mode)
    offsets = np.memmap(path / "offsets.npy", dtype=np.int64, mode=mode)

    sp_genos = SparseDosages.from_offsets(dosages, shape, offsets)
    return sp_genos


def _write_genos(path: Path, sp_genos: SparseGenotypes):
    path.mkdir(parents=True, exist_ok=True)

    var_idxs = np.memmap(
        path / "variant_idxs.npy",
        shape=sp_genos.data.shape,
        dtype=sp_genos.data.dtype,
        mode="w+",
    )
    var_idxs[:] = sp_genos.data
    var_idxs.flush()

    offsets = np.memmap(
        path / "offsets.npy",
        shape=sp_genos.offsets.shape,
        dtype=sp_genos.offsets.dtype,
        mode="w+",
    )
    offsets[:] = sp_genos.offsets
    offsets.flush()


def _write_dosages(path: Path, dosages: NDArray[DOSAGE_TYPE]):
    path.mkdir(parents=True, exist_ok=True)

    dosages_memmap = np.memmap(
        path / "dosages.npy",
        shape=dosages.shape,
        dtype=dosages.dtype,
        mode="w+",
    )
    dosages_memmap[:] = dosages
    dosages_memmap.flush()


def _concat_data(
    out_path: Path,
    chunks_path: Path,
    shape: tuple[int, int],
    with_dosages: bool = False,
):
    out_path.mkdir(parents=True, exist_ok=True)

    # [1, 2, 3, ...]
    chunk_dirs = natsorted(chunks_path.iterdir())

    vars_per_sp = np.zeros(shape, dtype=np.int32)
    ls_sp_genos: list[SparseGenotypes] = []
    for chunk_dir in chunk_dirs:
        sp_genos = _open_genos(chunk_dir, (*shape, None), mode="r")
        vars_per_sp += sp_genos.lengths
        ls_sp_genos.append(sp_genos)

    # offsets should be relatively small even for ultra-large datasets
    # scales O(n_samples * ploidy)
    offsets = lengths_to_offsets(vars_per_sp)
    offsets_memmap = np.memmap(
        out_path / "offsets.npy", dtype=offsets.dtype, mode="w+", shape=offsets.shape
    )
    offsets_memmap[:] = offsets
    offsets_memmap.flush()

    var_idxs_memmap = np.memmap(
        out_path / "variant_idxs.npy", dtype=V_IDX_TYPE, mode="w+", shape=offsets[-1]
    )
    _concat_helper(
        var_idxs_memmap,
        offsets,
        [a.data for a in ls_sp_genos],
        [a.offsets for a in ls_sp_genos],
        shape,
    )
    var_idxs_memmap.flush()

    if with_dosages:
        ls_: list[SparseDosages] = []
        for chunk_dir in chunk_dirs:
            sp_dosages = _open_dosages(chunk_dir, (*shape, None), mode="r")
            vars_per_sp += sp_dosages.lengths
            ls_.append(sp_dosages)
        dosages_memmap = np.memmap(
            out_path / "dosages.npy", dtype=DOSAGE_TYPE, mode="w+", shape=offsets[-1]
        )
        _concat_helper(
            dosages_memmap,
            offsets,
            [a.data for a in ls_],
            [a.offsets for a in ls_],
            shape,
        )
        dosages_memmap.flush()


@nb.njit(parallel=True, nogil=True, cache=True)
def _concat_helper(
    out_data: NDArray[DTYPE],
    out_offsets: NDArray[OFFSET_TYPE],
    in_data: list[NDArray[DTYPE]],
    in_offsets: list[NDArray[OFFSET_TYPE]],
    shape: tuple[int, int],
):
    n_samples, ploidy = shape
    n_chunks = len(in_data)
    assert len(in_offsets) == n_chunks
    for s in nb.prange(n_samples):
        for p in nb.prange(ploidy):
            sp = s * ploidy + p
            o_s, o_e = out_offsets[sp], out_offsets[sp + 1]
            sp_out_idxs = out_data[o_s:o_e]
            offset = 0
            for chunk in range(n_chunks):
                i_s, i_e = in_offsets[chunk][sp], in_offsets[chunk][sp + 1]
                chunk_len = i_e - i_s
                sp_out_idxs[offset : offset + chunk_len] = in_data[chunk][i_s:i_e]
                offset += chunk_len


@nb.njit(parallel=True, nogil=True, cache=True)
def _find_starts_ends(
    genos: NDArray[V_IDX_TYPE],
    geno_offsets: NDArray[OFFSET_TYPE],
    var_ranges: NDArray[V_IDX_TYPE],
    sample_idxs: NDArray[np.int64],
    ploidy: int,
):
    """Find the start and end offsets of the sparse genotypes for each range.

    Parameters
    ----------
    genos
        Sparse genotypes
    geno_offsets
        Genotype offsets
    var_ranges
        Shape = (ranges 2) Variant index ranges.

    Returns
    -------
        Shape: (ranges samples ploidy 2). The first column is the start index of the variant
        and the second column is the end index of the variant.
    """
    n_ranges = len(var_ranges)
    n_samples = len(sample_idxs)
    out_offsets = np.empty((2, n_ranges, n_samples, ploidy), dtype=OFFSET_TYPE)

    for s in nb.prange(n_samples):
        for p in nb.prange(ploidy):
            s_idx = sample_idxs[s]
            sp = s_idx * ploidy + p
            o_s, o_e = geno_offsets[sp], geno_offsets[sp + 1]
            sp_genos = genos[o_s:o_e]
            # add o_s to make indices relative to whole array
            out_offsets[..., s, p] = np.searchsorted(sp_genos, var_ranges).T + o_s

    no_vars = var_ranges[:, 0] == var_ranges[:, 1]
    out_offsets[:, no_vars] = np.iinfo(OFFSET_TYPE).max

    return out_offsets


@nb.njit(parallel=False, nogil=True, cache=True)
def _find_starts_ends_with_length(
    genos: NDArray[V_IDX_TYPE],
    geno_offsets: NDArray[OFFSET_TYPE],
    q_starts: NDArray[POS_TYPE],
    q_ends: NDArray[POS_TYPE],
    var_ranges: NDArray[V_IDX_TYPE],
    v_starts: NDArray[np.int32],
    ilens: NDArray[np.int32],
    sample_idxs: NDArray[np.int64],
    ploidy: int,
    contig_max_idx: int,
    out: NDArray[OFFSET_TYPE] | None = None,
):
    """Find the start and end offsets of the sparse genotypes for each range.

    Parameters
    ----------
    genos
        Sparse genotypes
    geno_offsets
        Genotype offsets
    var_ranges
        Shape = (ranges 2) Variant index ranges.

    Returns
    -------
        Shape: (2 ranges samples ploidy). The first column is the start index of the variant
        and the second column is the end index of the variant.
    """
    n_ranges = len(q_starts)
    n_samples = len(sample_idxs)
    if out is None:
        out = np.empty((2, n_ranges, n_samples, ploidy), dtype=OFFSET_TYPE)

    for r in nb.prange(n_ranges):
        for s in nb.prange(n_samples):
            for p in nb.prange(ploidy):
                if var_ranges[r, 0] == var_ranges[r, 1]:
                    out[:, r, s, p] = np.iinfo(OFFSET_TYPE).max
                    continue

                s_idx = sample_idxs[s]
                sp = s_idx * ploidy + p
                o_s, o_e = geno_offsets[sp], geno_offsets[sp + 1]
                sp_genos = genos[o_s:o_e]
                start_idx, max_idx = np.searchsorted(
                    sp_genos, [var_ranges[r, 0], contig_max_idx + 1]
                )

                # add o_s to make indices relative to whole array
                out[0, r, s, p] = start_idx + o_s
                if start_idx == max_idx:
                    # no variants in this range
                    out[1, r, s, p] = start_idx + o_s
                    continue

                q_start: POS_TYPE = q_starts[r]
                q_len: POS_TYPE = q_ends[r] - q_start
                last_v_end = q_start
                written_len = 0
                # ensure geno_idx is assigned when start_idx == n_vars
                geno_idx = start_idx
                for geno_idx in range(start_idx, max_idx):
                    v_idx: V_IDX_TYPE = sp_genos[geno_idx]
                    v_start = v_starts[v_idx]
                    ilen: np.int32 = ilens[v_idx]

                    # only add atomized length if v_start >= ref_start
                    maybe_add_one = POS_TYPE(v_start >= q_start)

                    # only variants within query can add to write length
                    if v_start >= q_start:
                        v_write_len = (
                            (v_start - last_v_end)  # dist between last var and this var
                            + max(0, ilen)  # insertion length
                            + maybe_add_one  # maybe add atomized length
                        )

                        # right-clip insertions
                        # Not necessary since it's inconsequential to overshoot the target length
                        # and insertions don't affect the ref length for getting tracks.
                        # Nevertheless, here's the code to clip a final insertion if we ever wanted to:
                        # missing_len = target_len - cum_write_len
                        # clip_right = max(0, v_len - missing_len)
                        # v_len -= clip_right

                        written_len += v_write_len
                        if written_len >= q_len:
                            break

                    v_end = (
                        v_start
                        - min(0, ilen)  # deletion length
                        + maybe_add_one  # maybe add atomized length
                    )
                    last_v_end = max(last_v_end, v_end)

                # add o_s to make indices relative to whole array
                out[1, r, s, p] = geno_idx + o_s + 1

    return out<|MERGE_RESOLUTION|>--- conflicted
+++ resolved
@@ -392,11 +392,7 @@
         starts_ends = self._find_starts_ends(contig, starts, ends, samples)
         return SparseGenotypes.from_offsets(
             self.genos.data,
-<<<<<<< HEAD
             (n_ranges, n_samples, self.ploidy, None),
-=======
-            (n_ranges, n_samples, self.ploidy),
->>>>>>> 7b7dd030
             starts_ends.reshape(2, -1),
         )
 
@@ -442,11 +438,7 @@
         starts_ends = self._find_starts_ends_with_length(contig, starts, ends, samples)
         return SparseGenotypes.from_offsets(
             self.genos.data,
-<<<<<<< HEAD
             (n_ranges, n_samples, self.ploidy, None),
-=======
-            (n_ranges, n_samples, self.ploidy),
->>>>>>> 7b7dd030
             starts_ends.reshape(2, -1),
         )
 
