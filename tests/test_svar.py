from __future__ import annotations

from pathlib import Path

import numpy as np
from numpy.typing import NDArray
from pytest import fixture
from pytest_cases import parametrize_with_cases
from seqpro.rag import OFFSET_TYPE, lengths_to_offsets

from genoray import SparseVar
from genoray._svar import DOSAGE_TYPE, V_IDX_TYPE, SparseDosages, SparseGenotypes

ddir = Path(__file__).parent / "data"

N_SAMPLES = 2
PLOIDY = 2
DATA = np.array([2, 5, 0, 4, 0, 3, 0, 1, 3, 4], V_IDX_TYPE)
DOSAGES = np.array([0.9, 0.9, 1, 1, 2, 2, 2, 1, 2, 1], DOSAGE_TYPE)
LENGTHS = np.array([[2, 2], [2, 4]])
OFFSETS = lengths_to_offsets(LENGTHS)


def get_missing_contig_desired(
    svar: SparseVar, n_ranges: int, n_samples: int
) -> SparseGenotypes:
    # (r s p 2)
    offsets = np.full((2, n_ranges, n_samples, svar.ploidy), -1, OFFSET_TYPE)
    return SparseGenotypes.from_offsets(
        svar.genos.data, (n_ranges, n_samples, svar.ploidy), offsets.reshape(2, -1)
    )


def svar_vcf():
    svar = SparseVar(ddir / "biallelic.vcf.svar")
    return svar


def svar_pgen():
    svar = SparseVar(ddir / "biallelic.pgen.svar")
    return svar


@fixture
def svar():
    svar = SparseVar(ddir / "biallelic.vcf.svar")
    return svar


@parametrize_with_cases("svar", cases=".", prefix="svar_")
def test_contents(svar: SparseVar):
    # (s p)
    lengths = LENGTHS
    desired_genos = SparseGenotypes.from_lengths(DATA, lengths)
    desired_ccfs = SparseDosages.from_lengths(DOSAGES, lengths)

    if svar.path.suffixes[0] == ".vcf":
        assert svar.contigs == ["chr1", "chr2", "chr3"]
    elif svar.path.suffixes[0] == ".pgen":
        assert svar.contigs == ["1", "2"]

    assert svar.genos.shape == desired_genos.shape
    np.testing.assert_equal(svar.genos.data, desired_genos.data)
    np.testing.assert_equal(svar.genos.offsets, desired_genos.offsets)

    assert svar.dosages is not None
    assert svar.dosages.shape == desired_genos.shape
    np.testing.assert_allclose(svar.dosages.data, desired_ccfs.data, atol=5e-5)
    np.testing.assert_equal(svar.dosages.offsets, desired_ccfs.offsets)


def case_all():
    cse = "chr1", 81261, 81265
    # (r 2)
    var_ranges = np.array([[0, 3]], V_IDX_TYPE)
    # (s p)
<<<<<<< HEAD
    shape = (1, 2, 2, None)
=======
    shape = (1, N_SAMPLES, PLOIDY)
    # (2 r*s*p)
>>>>>>> 7b7dd030
    offsets = np.array([[0, 2, 4, 6], [1, 3, 5, 8]], dtype=OFFSET_TYPE)
    desired = SparseGenotypes.from_offsets(DATA, shape, offsets)
    return cse, var_ranges, desired


def case_spanning_del():
    cse = "chr1", 81262, 81263
    # (r 2)
    var_ranges = np.array([[0, 1]], V_IDX_TYPE)
<<<<<<< HEAD
    shape = (1, N_SAMPLES, PLOIDY, None)
    # (s p)
=======
    shape = (1, N_SAMPLES, PLOIDY)
    # (2 r*s*p)
>>>>>>> 7b7dd030
    offsets = np.array([[0, 2, 4, 6], [0, 3, 5, 7]], dtype=OFFSET_TYPE)
    desired = SparseGenotypes.from_offsets(DATA, shape, offsets)
    return cse, var_ranges, desired


def case_missing_contig():
    cse = "🥸", 81261, 81263
    # (r 2)
    var_ranges = np.full((1, 2), np.iinfo(V_IDX_TYPE).max, V_IDX_TYPE)
<<<<<<< HEAD
    shape = (1, N_SAMPLES, PLOIDY, None)
    # (r s p 2)
    offsets = np.full((2, N_SAMPLES, PLOIDY, 1), -1, OFFSET_TYPE)
=======
    shape = (1, N_SAMPLES, PLOIDY)
    # (2 r*s*p)
    offsets = np.full((2, *shape), -1, OFFSET_TYPE)
>>>>>>> 7b7dd030
    desired = SparseGenotypes.from_offsets(DATA, shape, offsets.reshape(2, -1))
    return cse, var_ranges, desired


def case_no_vars():
    cse = "chr1", int(1e8), int(2e8)
    # (r 2)
    var_ranges = np.full((1, 2), np.iinfo(V_IDX_TYPE).max, V_IDX_TYPE)
<<<<<<< HEAD
    shape = (1, N_SAMPLES, PLOIDY, None)
    # (2 r s p)
    offsets = np.full((2, N_SAMPLES, PLOIDY, 1), np.iinfo(OFFSET_TYPE).max, OFFSET_TYPE)
=======
    shape = (1, N_SAMPLES, PLOIDY)
    # (2 r*s*p)
    offsets = np.full((2, *shape), np.iinfo(OFFSET_TYPE).max, OFFSET_TYPE)
>>>>>>> 7b7dd030
    desired = SparseGenotypes.from_offsets(DATA, shape, offsets.reshape(2, -1))
    return cse, var_ranges, desired


@parametrize_with_cases("cse, var_ranges, desired", cases=".", prefix="case_")
def test_var_ranges(
    svar: SparseVar,
    cse: tuple[str, int, int],
    var_ranges: NDArray[V_IDX_TYPE],
    desired: SparseGenotypes | None,
):
    actual = svar.var_ranges(*cse)

    np.testing.assert_equal(actual, var_ranges)


@parametrize_with_cases("cse, var_ranges, desired", cases=".", prefix="case_")
def test_read_ranges(
    svar: SparseVar,
    cse: tuple[str, int, int],
    var_ranges: NDArray[V_IDX_TYPE],
    desired: SparseGenotypes | None,
):
    actual = svar.read_ranges(*cse)

    if desired is None:
        desired = get_missing_contig_desired(svar, 1, svar.n_samples)

    assert actual.shape == desired.shape
    np.testing.assert_equal(actual.data, desired.data)
    np.testing.assert_equal(actual.offsets, desired.offsets)


@parametrize_with_cases("cse, var_ranges, desired", cases=".", prefix="case_")
def test_read_ranges_sample_subset(
    svar: SparseVar,
    cse: tuple[str, int, int],
    var_ranges: NDArray[V_IDX_TYPE],
    desired: SparseGenotypes | None,
):
    sample = "sample2"
    s_idx = svar.available_samples.index(sample)
    actual = svar.read_ranges(*cse, samples=sample)

    if desired is None:
        desired = get_missing_contig_desired(svar, 1, svar.n_samples)

    # desired: (1 s p ~v)
    desired = desired[:, [s_idx]]
    assert actual.shape == desired.shape
    np.testing.assert_equal(actual.data, desired.data)
    np.testing.assert_equal(actual.offsets, desired.offsets)


def length_no_ext():
    cse = "chr1", 81264, 81265
<<<<<<< HEAD
    shape = (1, 2, 2, None)
    # (s p)
    offsets = np.array([[0, 3, 5, 8], [1, 3, 5, 8]], OFFSET_TYPE)
=======
    shape = (1, N_SAMPLES, PLOIDY)
    # (2 r*s*p)
    offsets = np.array([[0, 3, 5, 8], [1, 3, 5, 8]], dtype=OFFSET_TYPE)
>>>>>>> 7b7dd030
    desired = SparseGenotypes.from_offsets(DATA, shape, offsets)
    return cse, desired


def length_ext():
    cse = "chr1", 81262, 81263
<<<<<<< HEAD
    shape = (1, 2, 2, None)
    # (s p)
    offsets = np.array([[0, 2, 4, 6], [1, 3, 5, 8]], OFFSET_TYPE)
=======
    shape = (1, N_SAMPLES, PLOIDY)
    # (2 r*s*p)
    offsets = np.array([[0, 2, 4, 6], [1, 3, 5, 8]], dtype=OFFSET_TYPE)
>>>>>>> 7b7dd030
    desired = SparseGenotypes.from_offsets(DATA, shape, offsets)
    return cse, desired


@parametrize_with_cases("cse, desired", cases=".", prefix="length_")
def test_read_ranges_with_length(
    svar: SparseVar, cse: tuple[str, int, int], desired: SparseGenotypes
):
    actual = svar.read_ranges_with_length(*cse)

    assert actual.shape == desired.shape
    np.testing.assert_equal(actual.data, desired.data)
    np.testing.assert_equal(actual.offsets, desired.offsets)<|MERGE_RESOLUTION|>--- conflicted
+++ resolved
@@ -74,12 +74,7 @@
     # (r 2)
     var_ranges = np.array([[0, 3]], V_IDX_TYPE)
     # (s p)
-<<<<<<< HEAD
-    shape = (1, 2, 2, None)
-=======
-    shape = (1, N_SAMPLES, PLOIDY)
-    # (2 r*s*p)
->>>>>>> 7b7dd030
+    shape = (1, N_SAMPLES, PLOIDY, None)
     offsets = np.array([[0, 2, 4, 6], [1, 3, 5, 8]], dtype=OFFSET_TYPE)
     desired = SparseGenotypes.from_offsets(DATA, shape, offsets)
     return cse, var_ranges, desired
@@ -89,13 +84,8 @@
     cse = "chr1", 81262, 81263
     # (r 2)
     var_ranges = np.array([[0, 1]], V_IDX_TYPE)
-<<<<<<< HEAD
     shape = (1, N_SAMPLES, PLOIDY, None)
     # (s p)
-=======
-    shape = (1, N_SAMPLES, PLOIDY)
-    # (2 r*s*p)
->>>>>>> 7b7dd030
     offsets = np.array([[0, 2, 4, 6], [0, 3, 5, 7]], dtype=OFFSET_TYPE)
     desired = SparseGenotypes.from_offsets(DATA, shape, offsets)
     return cse, var_ranges, desired
@@ -105,15 +95,9 @@
     cse = "🥸", 81261, 81263
     # (r 2)
     var_ranges = np.full((1, 2), np.iinfo(V_IDX_TYPE).max, V_IDX_TYPE)
-<<<<<<< HEAD
     shape = (1, N_SAMPLES, PLOIDY, None)
     # (r s p 2)
     offsets = np.full((2, N_SAMPLES, PLOIDY, 1), -1, OFFSET_TYPE)
-=======
-    shape = (1, N_SAMPLES, PLOIDY)
-    # (2 r*s*p)
-    offsets = np.full((2, *shape), -1, OFFSET_TYPE)
->>>>>>> 7b7dd030
     desired = SparseGenotypes.from_offsets(DATA, shape, offsets.reshape(2, -1))
     return cse, var_ranges, desired
 
@@ -122,15 +106,9 @@
     cse = "chr1", int(1e8), int(2e8)
     # (r 2)
     var_ranges = np.full((1, 2), np.iinfo(V_IDX_TYPE).max, V_IDX_TYPE)
-<<<<<<< HEAD
     shape = (1, N_SAMPLES, PLOIDY, None)
     # (2 r s p)
     offsets = np.full((2, N_SAMPLES, PLOIDY, 1), np.iinfo(OFFSET_TYPE).max, OFFSET_TYPE)
-=======
-    shape = (1, N_SAMPLES, PLOIDY)
-    # (2 r*s*p)
-    offsets = np.full((2, *shape), np.iinfo(OFFSET_TYPE).max, OFFSET_TYPE)
->>>>>>> 7b7dd030
     desired = SparseGenotypes.from_offsets(DATA, shape, offsets.reshape(2, -1))
     return cse, var_ranges, desired
 
@@ -187,30 +165,18 @@
 
 def length_no_ext():
     cse = "chr1", 81264, 81265
-<<<<<<< HEAD
     shape = (1, 2, 2, None)
     # (s p)
     offsets = np.array([[0, 3, 5, 8], [1, 3, 5, 8]], OFFSET_TYPE)
-=======
-    shape = (1, N_SAMPLES, PLOIDY)
-    # (2 r*s*p)
-    offsets = np.array([[0, 3, 5, 8], [1, 3, 5, 8]], dtype=OFFSET_TYPE)
->>>>>>> 7b7dd030
     desired = SparseGenotypes.from_offsets(DATA, shape, offsets)
     return cse, desired
 
 
 def length_ext():
     cse = "chr1", 81262, 81263
-<<<<<<< HEAD
-    shape = (1, 2, 2, None)
+    shape = (1, N_SAMPLES, PLOIDY, None)
     # (s p)
     offsets = np.array([[0, 2, 4, 6], [1, 3, 5, 8]], OFFSET_TYPE)
-=======
-    shape = (1, N_SAMPLES, PLOIDY)
-    # (2 r*s*p)
-    offsets = np.array([[0, 2, 4, 6], [1, 3, 5, 8]], dtype=OFFSET_TYPE)
->>>>>>> 7b7dd030
     desired = SparseGenotypes.from_offsets(DATA, shape, offsets)
     return cse, desired
 
